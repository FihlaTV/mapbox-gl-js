--- conflicted
+++ resolved
@@ -13,11 +13,7 @@
 export default class WorkerPool {
     static workerCount: number;
 
-<<<<<<< HEAD
-    active: {[number | string]: boolean};
-=======
-    active: {[_: number]: boolean};
->>>>>>> 38c2e997
+    active: {[_: number | string]: boolean};
     workers: Array<WorkerInterface>;
 
     constructor() {
